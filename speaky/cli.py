--- conflicted
+++ resolved
@@ -94,14 +94,12 @@
     ),
 ):
     """Entry-point for the *speak* executable."""
-<<<<<<< HEAD
     from tqdm.auto import tqdm
 
     from speaky.core import batch_synthesize, slugify
-=======
+
     if not text and text_args:
         text = " ".join(text_args)
->>>>>>> b19492cf
 
     if not text and not file:
         typer.secho("Error: provide TEXT and/or --file/-f", fg=typer.colors.RED, err=True)
